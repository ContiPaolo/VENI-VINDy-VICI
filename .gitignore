--- conflicted
+++ resolved
@@ -143,11 +143,9 @@
 examples/Roessler/LV.py
 
 examples/config.py
-<<<<<<< HEAD
+
+examples/beam/beam 2.py
+
 data
 pdm.lock
-.pdm-python
-=======
-
-examples/beam/beam 2.py
->>>>>>> 087c9294
+.pdm-python