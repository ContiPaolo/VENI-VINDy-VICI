"""
BEAM MODEL SCRIPT

This script trains and evaluates a beam model using the VENI framework.
The model identifies the dynamics of a beam system based on input data.
The data is assumed to be preprocessed and available in the specified path (as per config.py).

Model:
    dzdt    = z
    dzddt   = -w0^2 * z - 2 * xi * w0 * z_dot - gamma * z^3 + u
            = - 0.29975625 * z - 0.01095 z_dot - gamma * z^3 + u
"""

import os
import sys
import logging
import numpy as np
import tensorflow as tf
import datetime
import matplotlib.pyplot as plt

from vindy import VENI
from vindy.libraries import PolynomialLibrary, ForceLibrary
from vindy.layers import SindyLayer, VindyLayer
from vindy.distributions import Laplace
from vindy.callbacks import SaveCoefficientsCallback
from utils import load_beam_data, plot_train_history, plot_coefficients_train_history

# Add the examples folder to the Python path
sys.path.append(os.path.abspath(os.path.join(os.path.dirname(__file__), "..")))
import config

<<<<<<< HEAD
# tf.config.run_functions_eagerly(True)  # uncomment this line for debugging
logging.basicConfig()
logging.getLogger().setLevel(logging.INFO)

"""
BEAM MODEL
    dzdt    = z
    dzddt   = -w0^2 * z - 2 * xi * w0 * z_dot - gamma * z^3 + u 
            = - 0.29975625 * z - 0.01095 z_dot - gammma* z^3 + u
"""

logging.info(
    "################################   1. Loading    ################################"
)

# %% script parameters
# Load config
model_name = "beam"
identification_layer = "vindy"  # 'vindy' or 'sindy'
# Script parameter
reduced_order = 1
pca_order = 3
nth_time_step = 3
second_order = True

beta_vindy = 1e-8  # 5e-9
beta_vae = 1e-8  # 1e-8
l_rec = 1e-3  # 1e-3
l_dz = 1e0  # 1e0
l_dx = 1e-5  # 1e-5
end_time_step = 14000

# this scripts path + results
result_dir = os.path.join(os.path.dirname(__file__), "results")

# for storage reasons we just load the pca components and not the full noisy data
(
    t,
    params,
    x,
    dxdt,
    dxddt,
    t_test,
    params_test,
    x_test,
    dxdt_test,
    dxddt_test,
    ref_coords,
    V,
    n_sims,
    n_timesteps,
) = load_beam_data(
    config.beam["processed_data"],
    end_time_step=end_time_step,
    nth_time_step=nth_time_step,
    pca_order=pca_order,
)
=======
# Configure logging
logging.basicConfig(level=logging.INFO, format="%(asctime)s - %(message)s")

# Constants
LOAD_MODEL = False
BETA_VINDY = 1e-8
BETA_VAE = 1e-8
L_REC = 1e-3
L_DZ = 1e0
L_DX = 1e-5
END_TIME_STEP = 14000
MODEL_NAME = "beam"
IDENTIFICATION_LAYER = "vindy"  # 'vindy' or 'sindy'
REDUCED_ORDER = 1
PCA_ORDER = 3
NTH_TIME_STEP = 6
EPOCHS = 10000
LEARNING_RATE = 2e-3
SECOND_ORDER = True
PDF_THRESHOLD = 5


def load_data():
    """
    Load and preprocess the beam data.

    Returns:
        Tuple containing training and test data, PCA components, and other
        parameters.
    """
    logging.info("Loading beam data...")
    return load_beam_data(
        config.beam["processed_data"],
        end_time_step=END_TIME_STEP,
        nth_time_step=NTH_TIME_STEP,
        pca_order=PCA_ORDER,
    )
>>>>>>> 087c9294


def create_model(x, params, dt, n_dof):
    """
    Create the VENI model.

    Args:
        params (np.ndarray): Parameters for the model.
        dt (float): Time step size.
        n_dof (int): Number of degrees of freedom.

    Returns:
        VENI: The initialized VENI model.
    """
    logging.info("Creating model...")
    libraries = [PolynomialLibrary(3)]
    param_libraries = [ForceLibrary(functions=[tf.cos])]

    layer_params = dict(
        state_dim=REDUCED_ORDER,
        param_dim=params.shape[1],
        feature_libraries=libraries,
        second_order=SECOND_ORDER,
        param_feature_libraries=param_libraries,
        x_mu_interaction=False,
        kernel_regularizer=tf.keras.regularizers.L1L2(l1=1e-8, l2=0),
        mask=None,
        fixed_coeffs=None,
    )

    if IDENTIFICATION_LAYER == "vindy":
        sindy_layer = VindyLayer(
            beta=BETA_VINDY,
            priors=Laplace(0.0, 1.0),
            **layer_params,
        )
    elif IDENTIFICATION_LAYER == "sindy":
        sindy_layer = SindyLayer(**layer_params)
    else:
        raise ValueError('IDENTIFICATION_LAYER must be either "vindy" or "sindy"')

    return VENI(
        sindy_layer=sindy_layer,
        beta=BETA_VAE * REDUCED_ORDER / n_dof,
        reduced_order=REDUCED_ORDER,
        x=x,
        mu=params,
        scaling="individual_sqrt",
        second_order=SECOND_ORDER,
        layer_sizes=[32, 32, 32],
        activation="elu",
        l_rec=L_REC,
        l_dz=L_DZ,
        l_dx=L_DX,
        dt=dt,
    )


def train_model(veni, x_input, x_input_val, weights_path, log_dir, train_histdir):
    """
    Train the VENI model.

    Args:
        veni (VENI): The VENI model.
        x_input (list): Training data.
        x_input_val (list): Validation data.
        weights_path (str): Path to save the model weights.
        log_dir (str): Directory for TensorBoard logs.
    """

    os.makedirs(os.path.dirname(weights_path), exist_ok=True)
    os.makedirs(log_dir, exist_ok=True)
    if LOAD_MODEL:
        logging.info("Loading model...")
        veni.load_weights(os.path.join(weights_path))
    else:
        logging.info("Training model...")
        callbacks = [
            tf.keras.callbacks.ModelCheckpoint(
                filepath=weights_path,
                save_weights_only=True,
                save_best_only=True,
                monitor="val_loss",
                verbose=0,
            ),
            tf.keras.callbacks.TensorBoard(log_dir=log_dir, histogram_freq=1),
            SaveCoefficientsCallback(),
        ]

        trainhist = veni.fit(
            x=x_input,
            validation_data=(x_input_val, None),
            callbacks=callbacks,
            y=None,
            epochs=EPOCHS,
            batch_size=int(x_input[0].shape[0] / NTH_TIME_STEP),
            verbose=2,
        )
        # Save training history
        np.save(
            train_histdir,
            trainhist.history,
        )

        veni.print(precision=4)

        # save model
        veni.load_weights(weights_path)

    # load trainhist
    trainhist = np.load(
        train_histdir,
        allow_pickle=True,
    ).item()

    return trainhist


def perform_forward_uq(
    veni,
    x_test,
    dxdt_test,
    dxddt_test,
    params_test,
    t_test,
    test_ids,
    n_traj,
    n_test,
    n_timesteps_test,
    sigma=3,
):
    """
    Perform forward uncertainty quantification (UQ) by sampling SINDy coefficients
    from the posterior distribution, integrating the ODE, and collecting trajectories.

    Args:
        veni: The trained VENI model.
        X_test: Test data in the physical space.
        DXDT_test: Test data derivatives.
        PARAMS_test: Test parameters.
        t_test: Test time steps.
        test_ids: List of test trajectory indices.
        n_traj: Number of trajectories to sample for UQ.
        n_test: Number of test trajectories.
        n_timesteps_test: Number of timesteps in each test trajectory.
        sigma: Standard deviation multiplier for uncertainty bounds.

    Returns:
        dict: A dictionary containing UQ results including mean, std, and trajectories.
    """
    X_test = switch_data_format(x_test, n_test, n_timesteps_test)
    DXDT_test = switch_data_format(dxdt_test, n_test, n_timesteps_test)
    PARAMS_test = switch_data_format(params_test, n_test, n_timesteps_test)
    t_test = switch_data_format(t_test, n_test, n_timesteps_test)

    # Calculate latent time derivatives
    z_test, dzdt_test, dzddt_test = veni.calc_latent_time_derivatives(
        x_test, dxdt_test, dxddt_test
    )
    z_test = switch_data_format(z_test, n_test, n_timesteps_test)
    dzdt_test = switch_data_format(dzdt_test, n_test, n_timesteps_test)

    # Store the original coefficients
    kernel_orig, kernel_scale_orig = (
        veni.sindy_layer.kernel,
        veni.sindy_layer.kernel_scale,
    )

    uq_ts = []
    uq_ys = []
    uq_means = []
    for i_test in test_ids:
        logging.info(f"Processing trajectory {i_test+1}/{n_test}")
        z_preds = []
        t_preds = []
        z0, dzdt0 = veni.calc_latent_time_derivatives(
            X_test[i_test][0:1], DXDT_test[i_test][0:1]
        )
        for traj in range(n_traj):
            logging.info(f"\tSampling trajectory {traj+1}/{n_traj}")

            # Sample from the posterior distribution of the coefficients and integrate the model
            sol, coeffs = veni.sindy_layer.integrate_uq(
                np.concatenate([z0, dzdt0]).squeeze(),
                t_test[i_test].squeeze(),
                mu=PARAMS_test[i_test],
            )

            z_preds.append(sol.y)
            t_preds.append(sol.t)
        uq_ts.append(t_preds)
        uq_ys.append(z_preds)

        # Mean simulation
        veni.sindy_layer.kernel, veni.sindy_layer.kernel_scale = (
            kernel_orig,
            kernel_scale_orig,
        )
        z0, dzdt0 = veni.calc_latent_time_derivatives(
            X_test[i_test][0:1], DXDT_test[i_test][0:1]
        )
        sol = veni.integrate(
            np.concatenate([z0, dzdt0]).squeeze(),
            t_test[i_test].squeeze(),
            mu=PARAMS_test[i_test],
        )
        uq_means.append(sol.y)

    # Calculate mean and variance of the trajectories
    uq_ys = np.array(uq_ys)
    uq_ys_mean_sampled = np.mean(uq_ys, axis=1)
    uq_ys_std = np.std(uq_ys, axis=1)
    uq_ys_mean = np.array(uq_means)

    # Calculate sigma bounds
    uq_ys_lb = uq_ys_mean - sigma * uq_ys_std
    uq_ys_ub = uq_ys_mean + sigma * uq_ys_std

    # Return results
    return {
        "uq_ts": uq_ts,
        "uq_ys": uq_ys,
        "uq_ys_mean_sampled": uq_ys_mean_sampled,
        "uq_ys_std": uq_ys_std,
        "uq_ys_mean": uq_ys_mean,
        "uq_ys_lb": uq_ys_lb,
        "uq_ys_ub": uq_ys_ub,
        "z_test": z_test,
        "dzdt_test": dzdt_test,
    }


def switch_data_format(data, n_sims, n_timesteps):
    """
    Switch between vectorized data and simulation-wise data.

    Args:
        data (np.ndarray): The input data, either vectorized or simulation-wise.
        n_sims (int): Number of simulations.
        n_timesteps (int): Number of time steps per simulation.

    Returns:
        np.ndarray: The data in the switched format.
    """
    if data.ndim == 2 and data.shape[0] == n_sims * n_timesteps:
        # Convert from vectorized to simulation-wise
        return data.reshape(n_sims, n_timesteps, -1)
    elif data.ndim == 3 and data.shape[0] == n_sims and data.shape[1] == n_timesteps:
        # Convert from simulation-wise to vectorized
        return data.reshape(-1, data.shape[-1])
    else:
        raise ValueError("Data shape does not match the expected dimensions.")


def training_plots(trainhist, result_dir, x_train_scaled, x_test_scaled, veni):
    """
    Generate training plots and visualizations.
    Args:
        trainhist (dict): Training history.
        result_dir (str): Directory to save results.
        x_train_scaled (np.ndarray): Scaled training data.
        x_test_scaled (np.ndarray): Scaled test data.
        veni (VENI): The trained VENI model.
    """
    # Plot training history
    plot_train_history(trainhist, result_dir, validation=True)
    plot_train_history(trainhist, result_dir, validation=False)
    plot_coefficients_train_history(trainhist, result_dir)

    # reconstruction of PCA trajectories
    veni.vis_modes(x_test_scaled, 4)
    veni.vis_modes(x_train_scaled, 4)

    # visualize identified coefficients
    veni.sindy_layer.visualize_coefficients(x_range=[-1.5, 1.5])
    plt.show()


def perform_inference(
    veni,
    x_test_scaled,
    dxdt_test_scaled,
    t_test,
    params_test,
    test_ids,
    n_sims,
    n_timesteps_test,
):
    """
    Perform inference on test trajectories and plot the results.

    Args:
        veni: The trained VENI model.
        x_test_scaled: Scaled test data.
        dxdt_test_scaled: Scaled test data derivatives.
        t_test: Test time steps.
        params_test: Test parameters.
        test_ids: List of test trajectory indices.
        n_sims: Number of simulations.
        n_timesteps_test: Number of timesteps in each test trajectory.

    Returns:
        Tuple: Predicted trajectories and their corresponding time steps.
    """
    # Reshape data into simulation-wise format
    T_test = switch_data_format(t_test, n_sims, n_timesteps_test)
    z_test, dzdt_test = veni.calc_latent_time_derivatives(
        x_test_scaled, dxdt_test_scaled
    )
    z_test = switch_data_format(z_test, n_sims, n_timesteps_test)
    dzdt_test = switch_data_format(dzdt_test, n_sims, n_timesteps_test)
    Params_test = switch_data_format(params_test, n_sims, n_timesteps_test)

    z_preds = []
    t_preds = []
    for i_test in test_ids:
        logging.info(f"Processing trajectory {i_test+1}/{len(test_ids)}")
        # Perform integration
        sol = veni.integrate(
            np.concatenate([z_test[i_test, 0], dzdt_test[i_test, 0]]).squeeze(),
            T_test[i_test].squeeze(),
            mu=Params_test[i_test],
        )
        z_preds.append(sol.y)
        t_preds.append(sol.t)

    # Convert predictions to arrays
    z_preds = np.array(z_preds)
    t_preds = np.array(t_preds)

    # Plot inference results
    fig, axs = plt.subplots(len(test_ids), 1, figsize=(12, 12), sharex=True)
    fig.suptitle(f"Inference of Test Trajectories")
    for i, i_test in enumerate(test_ids):
        axs[i].set_title(f"Test Trajectory {i_test + 1}")
        axs[i].plot(T_test[i_test], z_test[i_test][:, 0], color="blue", label="True")
        axs[i].plot(
            t_preds[i], z_preds[i][0], color="red", linestyle="--", label="Predicted"
        )
        axs[i].set_xlabel("$t$")
        axs[i].set_ylabel("$z$")
        axs[i].legend()
    plt.show()

    return z_preds, t_preds


def uq_plots(
    uq_ts,
    uq_ys_mean,
    uq_ys_mean_sampled,
    uq_ys_std,
    t_test,
    z_test,
    test_ids,
):
    """
    Generate UQ plots.

    Args:
        uq_ts (list): Time points for UQ trajectories.
        uq_ys_mean (list): Mean trajectories from UQ.
        uq_ys_mean_sampled (list): Mean of sampled trajectories.
        uq_ys_std (list): Standard deviation of sampled trajectories.
        t_test (np.ndarray): Test time steps.
        z_test (np.ndarray): Latent states for test data.
        test_ids (list): List of test trajectory indices to plot.
    """
    n_test = len(test_ids)
    # plot the mean and 3*std of the trajectories
    fig, axs = plt.subplots(n_test, 1, figsize=(12, 12), sharex=True)
    fig.suptitle(f"Integrated Test Trajectories")
    for i, i_test in enumerate(test_ids):
        axs[i].set_title(f"Test Trajectory {i_test + 1}")
        # for i in range(2):
        axs[i].plot(t_test[i_test], z_test[i_test][:, 0], color="blue")
        axs[i].plot(uq_ts[i][0], uq_ys_mean[i][0], color="red", linestyle="--")
        axs[i].fill_between(
            uq_ts[i][0],
            uq_ys_mean_sampled[i][0] - 3 * uq_ys_std[i][0],
            uq_ys_mean_sampled[i][0] + 3 * uq_ys_std[i][0],
            color="red",
            alpha=0.3,
        )
        axs[i].set_xlabel("$t$")
        axs[i].set_ylabel("$z$")

    plt.tight_layout()
    plt.show()


def main():
    """
    Main function to load data, create the model, train, and evaluate.
    """
    # Load data
    (
        t,
        params,
        x,
        dxdt,
        dxddt,
        t_test,
        params_test,
        x_test,
        dxdt_test,
        dxddt_test,
        ref_coords,
        V,
        n_sims,
        n_timesteps,
    ) = load_data()

    n_timesteps_test = x_test.shape[0] // n_sims
    n_dof = x.shape[1]
    dt = t[1] - t[0]

    # Create model
    veni = create_model(x, params, dt, n_dof)

    # Scale data
    veni.define_scaling(x)
    x_train_scaled, dxdt_train_scaled, dxddt_train_scaled = (
        veni.scale(x).numpy(),
        veni.scale(dxdt).numpy(),
        veni.scale(dxddt).numpy(),
    )
    x_test_scaled, dxdt_test_scaled, dxddt_test_scaled = (
        veni.scale(x_test).numpy(),
        veni.scale(dxdt_test).numpy(),
        veni.scale(dxddt_test).numpy(),
    )

    x_input = [
        x_train_scaled[: 24 * n_timesteps],
        dxdt_train_scaled[: 24 * n_timesteps],
        dxddt_train_scaled[: 24 * n_timesteps],
        params[: 24 * n_timesteps],
    ]
    x_input_val = [
        x_train_scaled[24 * n_timesteps :],
        dxdt_train_scaled[24 * n_timesteps :],
        dxddt_train_scaled[24 * n_timesteps :],
        params[24 * n_timesteps :],
    ]

    # Compile and build model
    veni.compile(
        optimizer=tf.keras.optimizers.AdamW(learning_rate=LEARNING_RATE),
        loss="mse",
    )
    veni.build(input_shape=([input.shape for input in x_input], None))

    # Train model
    result_dir = os.path.join(os.path.dirname(__file__), "results")
    log_dir = os.path.join(
        result_dir,
        f'{MODEL_NAME}/log/{MODEL_NAME}_{REDUCED_ORDER}_{datetime.datetime.now().strftime("%Y_%m_%d_%H:%M")}',
    )
    weights_path = os.path.join(
        result_dir,
        f"{MODEL_NAME}/{MODEL_NAME}_{REDUCED_ORDER}_{veni.__class__.__name__}_{IDENTIFICATION_LAYER}.weights.h5",
    )
    train_hist_dir = os.path.join(
        result_dir, f"{MODEL_NAME}/trainhist_{IDENTIFICATION_LAYER}.npy"
    )
    trainhist = train_model(
        veni, x_input, x_input_val, weights_path, log_dir, train_hist_dir
    )

    training_plots(trainhist, result_dir, x_train_scaled, x_test_scaled, veni)

    # Sparsification of the identified model
    veni.sindy_layer.pdf_thresholding(threshold=PDF_THRESHOLD)

    # Inference and forward UQ
    logging.info("Performing inference and forward UQ...")

    # Predict latent states and uncertainty bounds
    n_traj = 10
    test_ids = [1, 10]

    # Inference
    z_preds, t_preds = perform_inference(
        veni,
        x_test_scaled,
        dxdt_test_scaled,
        t_test,
        params_test,
        test_ids,
        n_sims,
        n_timesteps_test,
    )

    # UQ
    uq_results = perform_forward_uq(
        veni,
        x_test_scaled,
        dxdt_test_scaled,
        dxddt_test_scaled,
        params_test,
        t_test,
        test_ids,
        n_traj,
        n_sims,
        n_timesteps_test,
        REDUCED_ORDER,
    )

    # Plot results
    uq_plots(
        uq_results["uq_ts"],
        uq_results["uq_ys_mean"],
        uq_results["uq_ys_mean_sampled"],
        uq_results["uq_ys_std"],
        switch_data_format(t_test, n_sims, n_timesteps_test),
        uq_results["z_test"],
        test_ids,
    )


if __name__ == "__main__":
    main()<|MERGE_RESOLUTION|>--- conflicted
+++ resolved
@@ -30,65 +30,6 @@
 sys.path.append(os.path.abspath(os.path.join(os.path.dirname(__file__), "..")))
 import config
 
-<<<<<<< HEAD
-# tf.config.run_functions_eagerly(True)  # uncomment this line for debugging
-logging.basicConfig()
-logging.getLogger().setLevel(logging.INFO)
-
-"""
-BEAM MODEL
-    dzdt    = z
-    dzddt   = -w0^2 * z - 2 * xi * w0 * z_dot - gamma * z^3 + u 
-            = - 0.29975625 * z - 0.01095 z_dot - gammma* z^3 + u
-"""
-
-logging.info(
-    "################################   1. Loading    ################################"
-)
-
-# %% script parameters
-# Load config
-model_name = "beam"
-identification_layer = "vindy"  # 'vindy' or 'sindy'
-# Script parameter
-reduced_order = 1
-pca_order = 3
-nth_time_step = 3
-second_order = True
-
-beta_vindy = 1e-8  # 5e-9
-beta_vae = 1e-8  # 1e-8
-l_rec = 1e-3  # 1e-3
-l_dz = 1e0  # 1e0
-l_dx = 1e-5  # 1e-5
-end_time_step = 14000
-
-# this scripts path + results
-result_dir = os.path.join(os.path.dirname(__file__), "results")
-
-# for storage reasons we just load the pca components and not the full noisy data
-(
-    t,
-    params,
-    x,
-    dxdt,
-    dxddt,
-    t_test,
-    params_test,
-    x_test,
-    dxdt_test,
-    dxddt_test,
-    ref_coords,
-    V,
-    n_sims,
-    n_timesteps,
-) = load_beam_data(
-    config.beam["processed_data"],
-    end_time_step=end_time_step,
-    nth_time_step=nth_time_step,
-    pca_order=pca_order,
-)
-=======
 # Configure logging
 logging.basicConfig(level=logging.INFO, format="%(asctime)s - %(message)s")
 
@@ -126,7 +67,6 @@
         nth_time_step=NTH_TIME_STEP,
         pca_order=PCA_ORDER,
     )
->>>>>>> 087c9294
 
 
 def create_model(x, params, dt, n_dof):
